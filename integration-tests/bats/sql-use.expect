--- conflicted
+++ resolved
@@ -1,10 +1,6 @@
 #!/usr/bin/expect
 
-<<<<<<< HEAD
-set timeout 10
-=======
 set timeout 1000
->>>>>>> 4e963720
 spawn dolt sql
 
 expect {
@@ -40,14 +36,6 @@
 # TODO: The failed keyword seems to be triggering the connection_control_failed_login_attempts info_schema table. Not clear why the output
 # of this table is comming all the way down to this command.
 expect {
-<<<<<<< HEAD
-  "mydb> " { send "show tables ;\r"; }
-  timeout { exit 1; }
-  failed { exit 1; }
-}
-expect eof
-=======
   "mydb> " { send "exit ;\r"; }
    timeout { exit 1; }
-}
->>>>>>> 4e963720
+}