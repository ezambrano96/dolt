--- conflicted
+++ resolved
@@ -1420,7 +1420,6 @@
 			return errLastRootMismatch
 		}
 
-<<<<<<< HEAD
 		// check to see if the specs have changed since last gc.  If they haven't bail early.
 		gcGenCheck := generateLockHash(last, nbs.upstream.specs, nbs.upstream.appendix)
 		if nbs.upstream.gcGen == gcGenCheck {
@@ -1434,8 +1433,6 @@
 		return err
 	}
 
-	specs, err := nbs.copyMarkedChunks(ctx, keepChunks)
-=======
 	destNBS := nbs
 	if dest != nil {
 		switch typed := dest.(type) {
@@ -1447,7 +1444,6 @@
 	}
 
 	specs, err := nbs.copyMarkedChunks(ctx, keepChunks, destNBS)
->>>>>>> 46186fc8
 	if err != nil {
 		return err
 	}
@@ -1455,9 +1451,6 @@
 		return ctx.Err()
 	}
 
-<<<<<<< HEAD
-	err = nbs.swapTables(ctx, specs)
-=======
 	if destNBS == nbs {
 		err = nbs.swapTables(ctx, specs)
 		if err != nil {
@@ -1467,6 +1460,14 @@
 		if ctx.Err() != nil {
 			return ctx.Err()
 		}
+
+		currentContents := func() manifestContents {
+			nbs.mu.RLock()
+			defer nbs.mu.RUnlock()
+			return nbs.upstream
+		}()
+
+		return nbs.p.PruneTableFiles(ctx, currentContents)
 	} else {
 		fileIdToNumChunks := tableSpecsToMap(specs)
 		err = destNBS.AddTableFilesToManifest(ctx, fileIdToNumChunks)
@@ -1474,24 +1475,8 @@
 		if err != nil {
 			return err
 		}
-	}
-
-	ok, contents, err := nbs.mm.Fetch(ctx, &Stats{})
->>>>>>> 46186fc8
-	if err != nil {
-		return err
-	}
-	if ctx.Err() != nil {
-		return ctx.Err()
-	}
-
-	currentContents := func() manifestContents {
-		nbs.mu.RLock()
-		defer nbs.mu.RUnlock()
-		return nbs.upstream
-	}()
-
-	return nbs.p.PruneTableFiles(ctx, currentContents)
+		return nil
+	}
 }
 
 func (nbs *NomsBlockStore) copyMarkedChunks(ctx context.Context, keepChunks <-chan []hash.Hash, dest *NomsBlockStore) ([]tableSpec, error) {
@@ -1572,27 +1557,15 @@
 		specs: specs,
 	}
 
-<<<<<<< HEAD
+	// nothing has changed.  Bail early
+	if newContents.gcGen == nbs.upstream.gcGen {
+		return nil
+	}
+
 	upstream, uerr := nbs.mm.UpdateGCGen(ctx, nbs.upstream.lock, newContents, nbs.stats, nil)
 	if uerr != nil {
 		return uerr
 	}
-=======
-	// nothing has changed.  Bail early
-	if newContents.gcGen == nbs.upstream.gcGen {
-		return nil
-	}
-
-	var err error
-	nbs.mm.LockForUpdate()
-	defer func() {
-		unlockErr := nbs.mm.UnlockForUpdate()
-
-		if err == nil {
-			err = unlockErr
-		}
-	}()
->>>>>>> 46186fc8
 
 	if upstream.lock != newContents.lock {
 		return errors.New("concurrent manifest edit during GC, before swapTables. GC failed.")
