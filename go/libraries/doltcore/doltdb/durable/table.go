// Copyright 2021 Dolthub, Inc.
//
// Licensed under the Apache License, Version 2.0 (the "License");
// you may not use this file except in compliance with the License.
// You may obtain a copy of the License at
//
//     http://www.apache.org/licenses/LICENSE-2.0
//
// Unless required by applicable law or agreed to in writing, software
// distributed under the License is distributed on an "AS IS" BASIS,
// WITHOUT WARRANTIES OR CONDITIONS OF ANY KIND, either express or implied.
// See the License for the specific language governing permissions and
// limitations under the License.

package durable

import (
	"bytes"
	"context"
	"errors"
	"fmt"

	flatbuffers "github.com/google/flatbuffers/go"

	"github.com/dolthub/dolt/go/gen/fb/serial"
	"github.com/dolthub/dolt/go/libraries/doltcore/conflict"
	"github.com/dolthub/dolt/go/libraries/doltcore/schema"
	"github.com/dolthub/dolt/go/libraries/doltcore/schema/encoding"
	"github.com/dolthub/dolt/go/store/chunks"
	"github.com/dolthub/dolt/go/store/hash"
	"github.com/dolthub/dolt/go/store/pool"
	"github.com/dolthub/dolt/go/store/prolly"
	"github.com/dolthub/dolt/go/store/prolly/shim"
	"github.com/dolthub/dolt/go/store/prolly/tree"
	"github.com/dolthub/dolt/go/store/types"
)

const (
	tableStructName = "table"

	schemaRefKey            = "schema_ref"
	tableRowsKey            = "rows"
	artifactsKey            = "artifacts"
	conflictsKey            = "conflicts"
	conflictSchemasKey      = "conflict_schemas"
	constraintViolationsKey = "constraint_violations"
	indexesKey              = "indexes"
	autoIncrementKey        = "auto_increment"
)

var (
	ErrUnknownAutoIncrementValue = fmt.Errorf("auto increment set for non-numeric column type")
)

var (
	errNbfUnkown      = fmt.Errorf("unknown NomsBinFormat")
	errNbfUnsupported = fmt.Errorf("operation unsupported for NomsBinFormat")
)

// Table is a Dolt table that can be persisted.
type Table interface {
	// HashOf returns the hash.Hash of this table.
	HashOf() (hash.Hash, error)

	// Format returns the types.NomsBinFormat for this table.
	Format() *types.NomsBinFormat

	// GetSchemaHash returns the hash.Hash of this table's schema.
	GetSchemaHash(ctx context.Context) (hash.Hash, error)
	// GetSchema returns this table's schema.
	GetSchema(ctx context.Context) (schema.Schema, error)
	// SetSchema sets this table's schema.
	SetSchema(ctx context.Context, sch schema.Schema) (Table, error)

	// GetTableRows returns this tables rows.
	GetTableRows(ctx context.Context) (Index, error)
	// SetTableRows sets this table's rows.
	SetTableRows(ctx context.Context, rows Index) (Table, error)

	// GetIndexes returns the secondary indexes for this table.
	GetIndexes(ctx context.Context) (IndexSet, error)
	// SetIndexes sets the secondary indexes for this table.
	SetIndexes(ctx context.Context, indexes IndexSet) (Table, error)

	// GetArtifacts returns the merge artifacts for this table.
	GetArtifacts(ctx context.Context) (ArtifactIndex, error)
	// SetArtifacts sets the merge artifacts for this table.
	SetArtifacts(ctx context.Context, artifacts ArtifactIndex) (Table, error)

	// GetConflicts returns the merge conflicts for this table.
	GetConflicts(ctx context.Context) (conflict.ConflictSchema, ConflictIndex, error)
	// HasConflicts returns true if this table has conflicts.
	HasConflicts(ctx context.Context) (bool, error)
	// SetConflicts sets the merge conflicts for this table.
	SetConflicts(ctx context.Context, sch conflict.ConflictSchema, conflicts ConflictIndex) (Table, error)
	// ClearConflicts removes all merge conflicts for this table.
	ClearConflicts(ctx context.Context) (Table, error)

	// GetConstraintViolations returns the constraint violations for this table.
	GetConstraintViolations(ctx context.Context) (types.Map, error)
	// SetConstraintViolations sets the constraint violations for this table.
	SetConstraintViolations(ctx context.Context, violations types.Map) (Table, error)

	// GetAutoIncrement returns the AUTO_INCREMENT sequence value for this table.
	GetAutoIncrement(ctx context.Context) (uint64, error)
	// SetAutoIncrement sets the AUTO_INCREMENT sequence value for this table.
	SetAutoIncrement(ctx context.Context, val uint64) (Table, error)

	// DebugString returns the table contents for debugging purposes
	DebugString(ctx context.Context) string
}

type nomsTable struct {
	vrw         types.ValueReadWriter
	ns          tree.NodeStore
	tableStruct types.Struct
}

var _ Table = nomsTable{}

var sharePool = pool.NewBuffPool()

// NewNomsTable makes a new Table.
func NewNomsTable(ctx context.Context, vrw types.ValueReadWriter, ns tree.NodeStore, sch schema.Schema, rows types.Map, indexes IndexSet, autoIncVal types.Value) (Table, error) {
	return NewTable(ctx, vrw, ns, sch, nomsIndex{index: rows, vrw: vrw}, indexes, autoIncVal)
}

// NewTable returns a new Table.
func NewTable(ctx context.Context, vrw types.ValueReadWriter, ns tree.NodeStore, sch schema.Schema, rows Index, indexes IndexSet, autoIncVal types.Value) (Table, error) {
	if vrw.Format().UsesFlatbuffers() {
		return newDoltDevTable(ctx, vrw, ns, sch, rows, indexes, autoIncVal)
	}

	schVal, err := encoding.MarshalSchemaAsNomsValue(ctx, vrw, sch)
	if err != nil {
		return nil, err
	}

	schemaRef, err := refFromNomsValue(ctx, vrw, schVal)
	if err != nil {
		return nil, err
	}

	rowsRef, err := RefFromIndex(ctx, vrw, rows)
	if err != nil {
		return nil, err
	}

	if indexes == nil {
		indexes = NewIndexSet(ctx, vrw, ns)
	}

	indexesRef, err := refFromNomsValue(ctx, vrw, mapFromIndexSet(indexes))
	if err != nil {
		return nil, err
	}

	sd := types.StructData{
		schemaRefKey: schemaRef,
		tableRowsKey: rowsRef,
		indexesKey:   indexesRef,
	}

	if schema.HasAutoIncrement(sch) && autoIncVal != nil {
		sd[autoIncrementKey] = autoIncVal
	}

	tableStruct, err := types.NewStruct(vrw.Format(), tableStructName, sd)
	if err != nil {
		return nil, err
	}

	return nomsTable{vrw, ns, tableStruct}, nil
}

// TableFromAddr deserializes the table in the chunk at |addr|.
func TableFromAddr(ctx context.Context, vrw types.ValueReadWriter, ns tree.NodeStore, addr hash.Hash) (Table, error) {
	val, err := vrw.ReadValue(ctx, addr)
	if err != nil {
		return nil, err
	}

	if !vrw.Format().UsesFlatbuffers() {
		st, ok := val.(types.Struct)
		if !ok {
			err = errors.New("table ref is unexpected noms value")
			return nil, err
		}

		return nomsTable{vrw: vrw, tableStruct: st, ns: ns}, nil
	} else {
		sm, ok := val.(types.SerialMessage)
		if !ok {
			err = errors.New("table ref is unexpected noms value; not SerialMessage")
			return nil, err
		}
		id := serial.GetFileID(sm)
		if id != serial.TableFileID {
			err = errors.New("table ref is unexpected noms value; GetFileID == " + id)
			return nil, err
		}
		return doltDevTable{vrw, ns, serial.GetRootAsTable([]byte(sm), serial.MessagePrefixSz)}, nil
	}
}

// RefFromNomsTable serialized |table|, and returns its types.Ref.
func RefFromNomsTable(ctx context.Context, table Table) (types.Ref, error) {
	nt, ok := table.(nomsTable)
	if ok {
		return refFromNomsValue(ctx, nt.vrw, nt.tableStruct)
	}
	ddt := table.(doltDevTable)

	return refFromNomsValue(ctx, ddt.vrw, ddt.nomsValue())
}

// VrwFromTable returns the types.ValueReadWriter used by |t|.
// todo(andy): this is a temporary method that will be removed when there is a
<<<<<<< HEAD
//
//	general-purpose abstraction to replace types.ValueReadWriter.
=======
// general-purpose abstraction to replace types.ValueReadWriter.
>>>>>>> 59b8d649
func VrwFromTable(t Table) types.ValueReadWriter {
	if nt, ok := t.(nomsTable); ok {
		return nt.vrw
	} else {
		ddt := t.(doltDevTable)
		return ddt.vrw
	}
}

func NodeStoreFromTable(t Table) tree.NodeStore {
	if nt, ok := t.(nomsTable); ok {
		return nt.ns
	} else {
		ddt := t.(doltDevTable)
		return ddt.ns
	}
}

// valueReadWriter returns the valueReadWriter for this table.
func (t nomsTable) valueReadWriter() types.ValueReadWriter {
	return t.vrw
}

// HashOf implements Table.
func (t nomsTable) HashOf() (hash.Hash, error) {
	return t.tableStruct.Hash(t.vrw.Format())
}

// Format returns the types.NomsBinFormat for this index.
func (t nomsTable) Format() *types.NomsBinFormat {
	return t.vrw.Format()
}

// GetSchema implements Table.
func (t nomsTable) GetSchema(ctx context.Context) (schema.Schema, error) {
	schemaRefVal, _, err := t.tableStruct.MaybeGet(schemaRefKey)

	if err != nil {
		return nil, err
	}

	schemaRef := schemaRefVal.(types.Ref)
	return schemaFromRef(ctx, t.vrw, schemaRef)
}

// GetSchemaHash implements Table.
func (t nomsTable) GetSchemaHash(ctx context.Context) (hash.Hash, error) {
	r, _, err := t.tableStruct.MaybeGet(schemaRefKey)
	if err != nil {
		return hash.Hash{}, err
	}
	return r.(types.Ref).TargetHash(), nil
}

// SetSchema implements Table.
func (t nomsTable) SetSchema(ctx context.Context, sch schema.Schema) (Table, error) {
	newSchemaVal, err := encoding.MarshalSchemaAsNomsValue(ctx, t.vrw, sch)
	if err != nil {
		return nil, err
	}

	schRef, err := refFromNomsValue(ctx, t.vrw, newSchemaVal)
	if err != nil {
		return nil, err
	}

	newTableStruct, err := t.tableStruct.Set(schemaRefKey, schRef)
	if err != nil {
		return nil, err
	}

	return nomsTable{t.vrw, t.ns, newTableStruct}, nil
}

// SetTableRows implements Table.
func (t nomsTable) SetTableRows(ctx context.Context, updatedRows Index) (Table, error) {
	rowsRef, err := RefFromIndex(ctx, t.vrw, updatedRows)
	if err != nil {
		return nil, err
	}

	updatedSt, err := t.tableStruct.Set(tableRowsKey, rowsRef)
	if err != nil {
		return nil, err
	}

	return nomsTable{t.vrw, t.ns, updatedSt}, nil
}

// GetTableRows implements Table.
func (t nomsTable) GetTableRows(ctx context.Context) (Index, error) {
	val, _, err := t.tableStruct.MaybeGet(tableRowsKey)
	if err != nil {
		return nil, err
	}

	sch, err := t.GetSchema(ctx)
	if err != nil {
		return nil, err
	}

	return indexFromRef(ctx, t.vrw, t.ns, sch, val.(types.Ref))
}

// GetIndexes implements Table.
func (t nomsTable) GetIndexes(ctx context.Context) (IndexSet, error) {
	iv, ok, err := t.tableStruct.MaybeGet(indexesKey)
	if err != nil {
		return nil, err
	}
	if !ok {
		return NewIndexSet(ctx, t.vrw, t.ns), nil
	}

	im, err := iv.(types.Ref).TargetValue(ctx, t.vrw)
	if err != nil {
		return nil, err
	}

	return nomsIndexSet{
		indexes: im.(types.Map),
		vrw:     t.vrw,
		ns:      t.ns,
	}, nil
}

// SetIndexes implements Table.
func (t nomsTable) SetIndexes(ctx context.Context, indexes IndexSet) (Table, error) {
	if indexes == nil {
		indexes = NewIndexSet(ctx, t.vrw, t.ns)
	}

	indexesRef, err := refFromNomsValue(ctx, t.vrw, mapFromIndexSet(indexes))
	if err != nil {
		return nil, err
	}

	newTableStruct, err := t.tableStruct.Set(indexesKey, indexesRef)
	if err != nil {
		return nil, err
	}

	return nomsTable{t.vrw, t.ns, newTableStruct}, nil
}

// GetArtifacts implements Table.
func (t nomsTable) GetArtifacts(ctx context.Context) (ArtifactIndex, error) {
	if t.Format() != types.Format_DOLT_1 {
		panic("artifacts not implemented for old storage format")
	}

	sch, err := t.GetSchema(ctx)
	if err != nil {
		return nil, err
	}

	val, ok, err := t.tableStruct.MaybeGet(artifactsKey)
	if err != nil {
		return nil, err
	}
	if !ok {
		return NewEmptyArtifactIndex(ctx, t.vrw, t.ns, sch)
	}

	return artifactIndexFromRef(ctx, t.vrw, t.ns, sch, val.(types.Ref))
}

// SetArtifacts implements Table.
func (t nomsTable) SetArtifacts(ctx context.Context, artifacts ArtifactIndex) (Table, error) {
	if t.Format() != types.Format_DOLT_1 {
		panic("artifacts not implemented for old storage format")
	}

	ref, err := RefFromArtifactIndex(ctx, t.vrw, artifacts)
	if err != nil {
		return nil, err
	}

	updated, err := t.tableStruct.Set(artifactsKey, ref)
	if err != nil {
		return nil, err
	}

	return nomsTable{t.vrw, t.ns, updated}, nil
}

// HasConflicts implements Table.
func (t nomsTable) HasConflicts(ctx context.Context) (bool, error) {
	_, ok, err := t.tableStruct.MaybeGet(conflictSchemasKey)
	return ok, err
}

// GetConflicts implements Table.
func (t nomsTable) GetConflicts(ctx context.Context) (conflict.ConflictSchema, ConflictIndex, error) {
	schemasVal, ok, err := t.tableStruct.MaybeGet(conflictSchemasKey)
	if err != nil {
		return conflict.ConflictSchema{}, nil, err
	}
	if !ok {
		sch, err := t.GetSchema(ctx)
		if err != nil {
			return conflict.ConflictSchema{}, nil, err
		}
		empty, err := NewEmptyConflictIndex(ctx, t.vrw, t.ns, sch, sch, sch)
		if err != nil {
			return conflict.ConflictSchema{}, nil, err
		}
		return conflict.ConflictSchema{}, empty, nil
	}

	schemas, err := conflict.ConflictSchemaFromValue(ctx, t.vrw, schemasVal)
	if err != nil {
		return conflict.ConflictSchema{}, nil, err
	}

	conflictsVal, _, err := t.tableStruct.MaybeGet(conflictsKey)
	if err != nil {
		return conflict.ConflictSchema{}, nil, err
	}

	if conflictsVal == nil {
		confIndex, err := NewEmptyConflictIndex(ctx, t.vrw, t.ns, schemas.Schema, schemas.MergeSchema, schemas.Base)
		if err != nil {
			return conflict.ConflictSchema{}, nil, err
		}
		return conflict.ConflictSchema{}, confIndex, nil
	}

	i, err := conflictIndexFromRef(ctx, t.vrw, t.ns, schemas.Schema, schemas.MergeSchema, schemas.Base, conflictsVal.(types.Ref))
	if err != nil {
		return conflict.ConflictSchema{}, nil, err
	}

	return schemas, i, nil
}

// SetConflicts implements Table.
func (t nomsTable) SetConflicts(ctx context.Context, schemas conflict.ConflictSchema, conflictData ConflictIndex) (Table, error) {
	if t.Format() == types.Format_DOLT_1 {
		panic("should use artifacts")
	}

	conflictsRef, err := RefFromConflictIndex(ctx, t.vrw, conflictData)
	if err != nil {
		return nil, err
	}

	tpl, err := conflict.ValueFromConflictSchema(ctx, t.vrw, schemas)
	if err != nil {
		return nil, err
	}

	updatedSt, err := t.tableStruct.Set(conflictSchemasKey, tpl)
	if err != nil {
		return nil, err
	}

	updatedSt, err = updatedSt.Set(conflictsKey, conflictsRef)
	if err != nil {
		return nil, err
	}

	return nomsTable{t.vrw, t.ns, updatedSt}, nil
}

// GetConflictSchemas implements Table.
func (t nomsTable) GetConflictSchemas(ctx context.Context) (base, sch, mergeSch schema.Schema, err error) {
	schemasVal, ok, err := t.tableStruct.MaybeGet(conflictSchemasKey)

	if err != nil {
		return nil, nil, nil, err
	}

	if ok {
		schemas, err := conflict.ConflictFromTuple(schemasVal.(types.Tuple))

		if err != nil {
			return nil, nil, nil, err
		}

		baseRef := schemas.Base.(types.Ref)
		valRef := schemas.Value.(types.Ref)
		mergeRef := schemas.MergeValue.(types.Ref)

		var baseSch, sch, mergeSch schema.Schema
		if baseSch, err = schemaFromRef(ctx, t.vrw, baseRef); err == nil {
			if sch, err = schemaFromRef(ctx, t.vrw, valRef); err == nil {
				mergeSch, err = schemaFromRef(ctx, t.vrw, mergeRef)
			}
		}

		return baseSch, sch, mergeSch, err
	}
	return nil, nil, nil, nil
}

// ClearConflicts implements Table.
func (t nomsTable) ClearConflicts(ctx context.Context) (Table, error) {
	if t.Format() == types.Format_DOLT_1 {
		panic("should use artifacts")
	}

	tSt, err := t.tableStruct.Delete(conflictSchemasKey)

	if err != nil {
		return nil, err
	}

	tSt, err = tSt.Delete(conflictsKey)

	if err != nil {
		return nil, err
	}

	return nomsTable{t.vrw, t.ns, tSt}, nil
}

// GetConstraintViolations implements Table.
func (t nomsTable) GetConstraintViolations(ctx context.Context) (types.Map, error) {
	constraintViolationsRefVal, ok, err := t.tableStruct.MaybeGet(constraintViolationsKey)
	if err != nil {
		return types.EmptyMap, err
	}
	if !ok {
		emptyMap, err := types.NewMap(ctx, t.vrw)
		return emptyMap, err
	}
	constraintViolationsVal, err := constraintViolationsRefVal.(types.Ref).TargetValue(ctx, t.vrw)
	if err != nil {
		return types.EmptyMap, err
	}
	return constraintViolationsVal.(types.Map), nil
}

// SetConstraintViolations implements Table.
func (t nomsTable) SetConstraintViolations(ctx context.Context, violationsMap types.Map) (Table, error) {
	// We can't just call violationsMap.Empty() as we can't guarantee that the caller passed in an instantiated map
	if violationsMap == types.EmptyMap || violationsMap.Len() == 0 {
		updatedStruct, err := t.tableStruct.Delete(constraintViolationsKey)
		if err != nil {
			return nil, err
		}
		return nomsTable{t.vrw, t.ns, updatedStruct}, nil
	}
	constraintViolationsRef, err := refFromNomsValue(ctx, t.vrw, violationsMap)
	if err != nil {
		return nil, err
	}
	updatedStruct, err := t.tableStruct.Set(constraintViolationsKey, constraintViolationsRef)
	if err != nil {
		return nil, err
	}
	return nomsTable{t.vrw, t.ns, updatedStruct}, nil
}

// GetAutoIncrement implements Table.
func (t nomsTable) GetAutoIncrement(ctx context.Context) (uint64, error) {
	val, ok, err := t.tableStruct.MaybeGet(autoIncrementKey)
	if err != nil {
		return 0, err
	}
	if !ok {
		return 1, nil
	}

	// older versions might have serialized auto-increment
	// value as types.Int or types.Float.
	switch t := val.(type) {
	case types.Int:
		return uint64(t), nil
	case types.Uint:
		return uint64(t), nil
	case types.Float:
		return uint64(t), nil
	default:
		return 0, ErrUnknownAutoIncrementValue
	}
}

// SetAutoIncrement implements Table.
func (t nomsTable) SetAutoIncrement(ctx context.Context, val uint64) (Table, error) {
	st, err := t.tableStruct.Set(autoIncrementKey, types.Uint(val))
	if err != nil {
		return nil, err
	}
	return nomsTable{t.vrw, t.ns, st}, nil
}

func (t nomsTable) DebugString(ctx context.Context) string {
	var buf bytes.Buffer
	err := types.WriteEncodedValue(ctx, &buf, t.tableStruct)
	if err != nil {
		panic(err)
	}

	schemaRefVal, _, _ := t.tableStruct.MaybeGet(schemaRefKey)
	schemaRef := schemaRefVal.(types.Ref)
	schemaVal, err := schemaRef.TargetValue(ctx, t.vrw)
	if err != nil {
		panic(err)
	}

	buf.WriteString("\nschema: ")
	err = types.WriteEncodedValue(ctx, &buf, schemaVal)
	if err != nil {
		panic(err)
	}

	iv, ok, err := t.tableStruct.MaybeGet(indexesKey)
	if err != nil {
		panic(err)
	}

	if ok {
		buf.WriteString("\nindexes: ")
		im, err := iv.(types.Ref).TargetValue(ctx, t.vrw)
		if err != nil {
			panic(err)
		}

		err = types.WriteEncodedValue(ctx, &buf, im)
		if err != nil {
			panic(err)
		}
	}

	buf.WriteString("\ndata:\n")
	data, err := t.GetTableRows(ctx)
	if err != nil {
		panic(err)
	}

	err = types.WriteEncodedValue(ctx, &buf, NomsMapFromIndex(data))
	if err != nil {
		panic(err)
	}

	return buf.String()
}

func refFromNomsValue(ctx context.Context, vrw types.ValueReadWriter, val types.Value) (types.Ref, error) {
	valRef, err := types.NewRef(val, vrw.Format())

	if err != nil {
		return types.Ref{}, err
	}

	targetVal, err := valRef.TargetValue(ctx, vrw)

	if err != nil {
		return types.Ref{}, err
	}

	if targetVal == nil {
		_, err = vrw.WriteValue(ctx, val)

		if err != nil {
			return types.Ref{}, err
		}
	}

	return valRef, err
}

func schemaFromRef(ctx context.Context, vrw types.ValueReadWriter, ref types.Ref) (schema.Schema, error) {
	return schemaFromAddr(ctx, vrw, ref.TargetHash())
}

func schemaFromAddr(ctx context.Context, vrw types.ValueReadWriter, addr hash.Hash) (schema.Schema, error) {
	schemaVal, err := vrw.ReadValue(ctx, addr)
	if err != nil {
		return nil, err
	}

	schema, err := encoding.UnmarshalSchemaNomsValue(ctx, vrw.Format(), schemaVal)
	if err != nil {
		return nil, err
	}

	return schema, nil
}

type doltDevTable struct {
	vrw types.ValueReadWriter
	ns  tree.NodeStore
	msg *serial.Table
}

func (t doltDevTable) DebugString(ctx context.Context) string {
	rows, err := t.GetTableRows(ctx)
	if err != nil {
		panic(err)
	}

	if t.vrw.Format() == types.Format_DOLT_DEV {
		m := NomsMapFromIndex(rows)
		var b bytes.Buffer
		_ = types.WriteEncodedValue(ctx, &b, m)
		return b.String()
	} else {
		m := ProllyMapFromIndex(rows)
		var b bytes.Buffer
		m.WalkNodes(ctx, func(ctx context.Context, nd tree.Node) error {
			return tree.OutputProllyNode(&b, nd)
		})
		return b.String()
	}
}

var _ Table = doltDevTable{}

type serialTableFields struct {
	schema            []byte
	rows              []byte
	indexes           prolly.AddressMap
	conflictsdata     []byte
	conflictsours     []byte
	conflictstheirs   []byte
	conflictsancestor []byte
	violations        []byte
	artifacts         []byte
	autoincval        uint64
}

func (fields serialTableFields) write() *serial.Table {
	// TODO: Chance for a pool.
	builder := flatbuffers.NewBuilder(1024)

	indexesam := fields.indexes
	indexesbytes := []byte(tree.ValueFromNode(indexesam.Node()).(types.SerialMessage))

	schemaoff := builder.CreateByteVector(fields.schema)
	rowsoff := builder.CreateByteVector(fields.rows)
	indexesoff := builder.CreateByteVector(indexesbytes)
	conflictsdataoff := builder.CreateByteVector(fields.conflictsdata)
	conflictsoursoff := builder.CreateByteVector(fields.conflictsours)
	conflictstheirsoff := builder.CreateByteVector(fields.conflictstheirs)
	conflictsbaseoff := builder.CreateByteVector(fields.conflictsancestor)
	serial.ConflictsStart(builder)
	serial.ConflictsAddData(builder, conflictsdataoff)
	serial.ConflictsAddOurSchema(builder, conflictsoursoff)
	serial.ConflictsAddTheirSchema(builder, conflictstheirsoff)
	serial.ConflictsAddAncestorSchema(builder, conflictsbaseoff)
	conflictsoff := serial.ConflictsEnd(builder)

	violationsoff := builder.CreateByteVector(fields.violations)
	artifactsoff := builder.CreateByteVector(fields.artifacts)

	serial.TableStart(builder)
	serial.TableAddSchema(builder, schemaoff)
	serial.TableAddPrimaryIndex(builder, rowsoff)
	serial.TableAddSecondaryIndexes(builder, indexesoff)
	serial.TableAddAutoIncrementValue(builder, fields.autoincval)
	serial.TableAddConflicts(builder, conflictsoff)
	serial.TableAddViolations(builder, violationsoff)
	serial.TableAddArtifacts(builder, artifactsoff)
	bs := serial.FinishMessage(builder, serial.TableEnd(builder), []byte(serial.TableFileID))
	return serial.GetRootAsTable(bs, serial.MessagePrefixSz)
}

func newDoltDevTable(ctx context.Context, vrw types.ValueReadWriter, ns tree.NodeStore, sch schema.Schema, rows Index, indexes IndexSet, autoIncVal types.Value) (Table, error) {
	schVal, err := encoding.MarshalSchemaAsNomsValue(ctx, vrw, sch)
	if err != nil {
		return nil, err
	}

	schemaRef, err := refFromNomsValue(ctx, vrw, schVal)
	if err != nil {
		return nil, err
	}
	schemaAddr := schemaRef.TargetHash()

	rowsbytes, err := rows.bytes()
	if err != nil {
		return nil, err
	}

	if indexes == nil {
		indexes = NewIndexSet(ctx, vrw, ns)
	}

	var autoInc uint64
	if autoIncVal != nil {
		autoInc = uint64(autoIncVal.(types.Uint))
	}

	var emptyhash hash.Hash
	msg := serialTableFields{
		schema:            schemaAddr[:],
		rows:              rowsbytes,
		indexes:           indexes.(doltDevIndexSet).am,
		conflictsdata:     emptyhash[:],
		conflictsours:     emptyhash[:],
		conflictstheirs:   emptyhash[:],
		conflictsancestor: emptyhash[:],
		violations:        emptyhash[:],
		artifacts:         emptyhash[:],
		autoincval:        autoInc,
	}.write()

	return doltDevTable{vrw, ns, msg}, nil
}

func (t doltDevTable) nomsValue() types.Value {
	return types.SerialMessage(t.msg.Table().Bytes)
}

func (t doltDevTable) HashOf() (hash.Hash, error) {
	return t.nomsValue().Hash(t.Format())
}

func (t doltDevTable) Format() *types.NomsBinFormat {
	return t.vrw.Format()
}

func (t doltDevTable) GetSchemaHash(ctx context.Context) (hash.Hash, error) {
	return hash.New(t.msg.SchemaBytes()), nil
}

func (t doltDevTable) GetSchema(ctx context.Context) (schema.Schema, error) {
	addr := hash.New(t.msg.SchemaBytes())
	return schemaFromAddr(ctx, t.vrw, addr)
}

func (t doltDevTable) SetSchema(ctx context.Context, sch schema.Schema) (Table, error) {
	newSchemaVal, err := encoding.MarshalSchemaAsNomsValue(ctx, t.vrw, sch)
	if err != nil {
		return nil, err
	}

	schRef, err := refFromNomsValue(ctx, t.vrw, newSchemaVal)
	if err != nil {
		return nil, err
	}

	addr := schRef.TargetHash()
	msg := t.clone()
	copy(msg.SchemaBytes(), addr[:])
	return doltDevTable{t.vrw, t.ns, msg}, nil
}

func (t doltDevTable) GetTableRows(ctx context.Context) (Index, error) {
	rowbytes := t.msg.PrimaryIndexBytes()
	if t.vrw.Format() == types.Format_DOLT_DEV {
		rowchunk := chunks.NewChunk(rowbytes)
		tv, err := types.DecodeValue(rowchunk, t.vrw)
		if err != nil {
			return nil, err
		}
		return IndexFromNomsMap(tv.(types.Map), t.vrw, t.ns), nil
	} else {
		sch, err := t.GetSchema(ctx)
		if err != nil {
			return nil, err
		}
		m := shim.MapFromValue(types.SerialMessage(rowbytes), sch, t.ns)
		return IndexFromProllyMap(m), nil
	}
}

func (t doltDevTable) SetTableRows(ctx context.Context, rows Index) (Table, error) {
	rowsbytes, err := rows.bytes()
	if err != nil {
		return nil, err
	}

	fields := t.fields()
	fields.rows = rowsbytes
	msg := fields.write()

	return doltDevTable{t.vrw, t.ns, msg}, nil
}

func (t doltDevTable) GetIndexes(ctx context.Context) (IndexSet, error) {
	ambytes := t.msg.SecondaryIndexesBytes()
	node := tree.NodeFromBytes(ambytes)
	ns := t.ns
	return doltDevIndexSet{t.vrw, t.ns, prolly.NewAddressMap(node, ns)}, nil
}

func (t doltDevTable) SetIndexes(ctx context.Context, indexes IndexSet) (Table, error) {
	fields := t.fields()
	fields.indexes = indexes.(doltDevIndexSet).am
	msg := fields.write()
	return doltDevTable{t.vrw, t.ns, msg}, nil
}

func (t doltDevTable) GetConflicts(ctx context.Context) (conflict.ConflictSchema, ConflictIndex, error) {
	conflicts := t.msg.Conflicts(nil)

	ouraddr := hash.New(conflicts.OurSchemaBytes())
	theiraddr := hash.New(conflicts.TheirSchemaBytes())
	baseaddr := hash.New(conflicts.AncestorSchemaBytes())

	if ouraddr.IsEmpty() {
		sch, err := t.GetSchema(ctx)
		if err != nil {
			return conflict.ConflictSchema{}, nil, err
		}
		empty, err := NewEmptyConflictIndex(ctx, t.vrw, t.ns, sch, sch, sch)
		if err != nil {
			return conflict.ConflictSchema{}, nil, err
		}
		return conflict.ConflictSchema{}, empty, nil
	}

	ourschema, err := getSchemaAtAddr(ctx, t.vrw, ouraddr)
	if err != nil {
		return conflict.ConflictSchema{}, nil, err
	}
	theirschema, err := getSchemaAtAddr(ctx, t.vrw, theiraddr)
	if err != nil {
		return conflict.ConflictSchema{}, nil, err
	}
	baseschema, err := getSchemaAtAddr(ctx, t.vrw, baseaddr)
	if err != nil {
		return conflict.ConflictSchema{}, nil, err
	}

	conflictschema := conflict.ConflictSchema{
		Base:        baseschema,
		Schema:      ourschema,
		MergeSchema: theirschema,
	}

	mapaddr := hash.New(conflicts.DataBytes())
	var conflictIdx ConflictIndex
	if mapaddr.IsEmpty() {
		conflictIdx, err = NewEmptyConflictIndex(ctx, t.vrw, t.ns, ourschema, theirschema, baseschema)
		if err != nil {
			return conflict.ConflictSchema{}, nil, err
		}
	} else {
		conflictIdx, err = conflictIndexFromAddr(ctx, t.vrw, t.ns, ourschema, theirschema, baseschema, mapaddr)
		if err != nil {
			return conflict.ConflictSchema{}, nil, err
		}
	}

	return conflictschema, conflictIdx, nil
}

// GetArtifacts implements Table.
func (t doltDevTable) GetArtifacts(ctx context.Context) (ArtifactIndex, error) {
	if t.Format() != types.Format_DOLT_1 {
		panic("artifacts only implemented for DOLT_1")
	}

	sch, err := t.GetSchema(ctx)
	if err != nil {
		return nil, err
	}

	addr := hash.New(t.msg.ArtifactsBytes())
	if addr.IsEmpty() {
		return NewEmptyArtifactIndex(ctx, t.vrw, t.ns, sch)
	}

	return artifactIndexFromAddr(ctx, t.vrw, t.ns, sch, addr)
}

// SetArtifacts implements Table.
func (t doltDevTable) SetArtifacts(ctx context.Context, artifacts ArtifactIndex) (Table, error) {
	if t.Format() != types.Format_DOLT_1 {
		panic("artifacts only implemented for DOLT_1")
	}

	var addr hash.Hash
	if artifacts != nil && artifacts.Count() != 0 {
		ref, err := RefFromArtifactIndex(ctx, t.vrw, artifacts)
		if err != nil {
			return nil, err
		}
		addr = ref.TargetHash()
	}
	msg := t.clone()
	copy(msg.ArtifactsBytes(), addr[:])
	return doltDevTable{t.vrw, t.ns, msg}, nil
}

func (t doltDevTable) HasConflicts(ctx context.Context) (bool, error) {

	conflicts := t.msg.Conflicts(nil)
	addr := hash.New(conflicts.OurSchemaBytes())
	return !addr.IsEmpty(), nil
}

func (t doltDevTable) SetConflicts(ctx context.Context, sch conflict.ConflictSchema, conflicts ConflictIndex) (Table, error) {
	conflictsRef, err := RefFromConflictIndex(ctx, t.vrw, conflicts)
	if err != nil {
		return nil, err
	}
	conflictsAddr := conflictsRef.TargetHash()

	baseaddr, err := getAddrForSchema(ctx, t.vrw, sch.Base)
	if err != nil {
		return nil, err
	}
	ouraddr, err := getAddrForSchema(ctx, t.vrw, sch.Schema)
	if err != nil {
		return nil, err
	}
	theiraddr, err := getAddrForSchema(ctx, t.vrw, sch.MergeSchema)
	if err != nil {
		return nil, err
	}

	msg := t.clone()
	cmsg := msg.Conflicts(nil)
	copy(cmsg.DataBytes(), conflictsAddr[:])
	copy(cmsg.OurSchemaBytes(), ouraddr[:])
	copy(cmsg.TheirSchemaBytes(), theiraddr[:])
	copy(cmsg.AncestorSchemaBytes(), baseaddr[:])

	return doltDevTable{t.vrw, t.ns, msg}, nil
}

func (t doltDevTable) ClearConflicts(ctx context.Context) (Table, error) {
	msg := t.clone()
	conflicts := msg.Conflicts(nil)
	var emptyhash hash.Hash
	copy(conflicts.DataBytes(), emptyhash[:])
	copy(conflicts.OurSchemaBytes(), emptyhash[:])
	copy(conflicts.TheirSchemaBytes(), emptyhash[:])
	copy(conflicts.AncestorSchemaBytes(), emptyhash[:])
	return doltDevTable{t.vrw, t.ns, msg}, nil
}

func (t doltDevTable) GetConstraintViolations(ctx context.Context) (types.Map, error) {
	addr := hash.New(t.msg.ViolationsBytes())
	if addr.IsEmpty() {
		return types.NewMap(ctx, t.vrw)
	}
	v, err := t.vrw.ReadValue(ctx, addr)
	if err != nil {
		return types.Map{}, err
	}
	return v.(types.Map), nil
}

func (t doltDevTable) SetConstraintViolations(ctx context.Context, violations types.Map) (Table, error) {
	var addr hash.Hash
	if violations != types.EmptyMap && violations.Len() != 0 {
		ref, err := refFromNomsValue(ctx, t.vrw, violations)
		if err != nil {
			return nil, err
		}
		addr = ref.TargetHash()
	}
	msg := t.clone()
	copy(msg.ViolationsBytes(), addr[:])
	return doltDevTable{t.vrw, t.ns, msg}, nil
}

func (t doltDevTable) GetAutoIncrement(ctx context.Context) (uint64, error) {
	res := t.msg.AutoIncrementValue()
	if res == 0 {
		return 1, nil
	}
	return res, nil
}

func (t doltDevTable) SetAutoIncrement(ctx context.Context, val uint64) (Table, error) {
	// TODO: This clones before checking if the mutate will work.
	msg := t.clone()
	if !msg.MutateAutoIncrementValue(val) {
		fields := t.fields()
		fields.autoincval = val
		msg = fields.write()
	}
	return doltDevTable{t.vrw, t.ns, msg}, nil
}

func (t doltDevTable) clone() *serial.Table {
	bs := make([]byte, len(t.msg.Table().Bytes))
	copy(bs, t.msg.Table().Bytes)
	var ret serial.Table
	ret.Init(bs, t.msg.Table().Pos)
	return &ret
}

func (t doltDevTable) fields() serialTableFields {
	ambytes := t.msg.SecondaryIndexesBytes()
	node := tree.NodeFromBytes(ambytes)
	ns := t.ns

	conflicts := t.msg.Conflicts(nil)
	return serialTableFields{
		schema:            t.msg.SchemaBytes(),
		rows:              t.msg.PrimaryIndexBytes(),
		indexes:           prolly.NewAddressMap(node, ns),
		conflictsdata:     conflicts.DataBytes(),
		conflictsours:     conflicts.OurSchemaBytes(),
		conflictstheirs:   conflicts.TheirSchemaBytes(),
		conflictsancestor: conflicts.AncestorSchemaBytes(),
		violations:        t.msg.ViolationsBytes(),
		artifacts:         t.msg.ArtifactsBytes(),
		autoincval:        t.msg.AutoIncrementValue(),
	}
}

func getSchemaAtAddr(ctx context.Context, vrw types.ValueReadWriter, addr hash.Hash) (schema.Schema, error) {
	val, err := vrw.ReadValue(ctx, addr)
	if err != nil {
		return nil, err
	}
	return encoding.UnmarshalSchemaNomsValue(ctx, vrw.Format(), val)
}

func getAddrForSchema(ctx context.Context, vrw types.ValueReadWriter, sch schema.Schema) (hash.Hash, error) {
	st, err := encoding.MarshalSchemaAsNomsValue(ctx, vrw, sch)
	if err != nil {
		return hash.Hash{}, err
	}
	ref, err := vrw.WriteValue(ctx, st)
	if err != nil {
		return hash.Hash{}, err
	}
	return ref.TargetHash(), nil
}<|MERGE_RESOLUTION|>--- conflicted
+++ resolved
@@ -216,12 +216,7 @@
 
 // VrwFromTable returns the types.ValueReadWriter used by |t|.
 // todo(andy): this is a temporary method that will be removed when there is a
-<<<<<<< HEAD
-//
-//	general-purpose abstraction to replace types.ValueReadWriter.
-=======
 // general-purpose abstraction to replace types.ValueReadWriter.
->>>>>>> 59b8d649
 func VrwFromTable(t Table) types.ValueReadWriter {
 	if nt, ok := t.(nomsTable); ok {
 		return nt.vrw
