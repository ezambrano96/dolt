--- conflicted
+++ resolved
@@ -1325,7 +1325,6 @@
 		root.IterTables(ctx, func(name string, table *Table, sch schema.Schema) (stop bool, err error) {
 			buf.WriteString("\nTable ")
 			buf.WriteString(name)
-<<<<<<< HEAD
 			buf.WriteString("\n")
 
 			buf.WriteString("Struct:\n")
@@ -1341,10 +1340,6 @@
 			if err != nil {
 				panic(err)
 			}
-=======
-			buf.WriteString(": \n")
-			buf.WriteString(table.table.DebugString(ctx))
->>>>>>> e9ab527a
 			return false, nil
 		})
 	}
