--- conflicted
+++ resolved
@@ -88,11 +88,7 @@
 func BasicSelectTests() []SelectTest {
 	headCommitHash := "73hc2robs4v0kt9taoe3m5hd49dmrgun"
 	if types.Format_Default == types.Format_DOLT_DEV {
-<<<<<<< HEAD
-		headCommitHash = "k5r059st4fjs8lmksast0npbi89kek27"
-=======
-		headCommitHash = "oc0ho5dpdfr6tvdb3kvctphllsct46ir"
->>>>>>> 8ceb83d3
+		headCommitHash = "vm77f6ua0th8036mlma0akpnovu0mas2"
 	}
 	return []SelectTest{
 		{
