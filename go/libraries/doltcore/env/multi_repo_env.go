--- conflicted
+++ resolved
@@ -16,7 +16,6 @@
 
 import (
 	"context"
-	"errors"
 	"fmt"
 	"net/url"
 	"os"
@@ -34,11 +33,7 @@
 	"github.com/dolthub/dolt/go/libraries/utils/filesys"
 )
 
-<<<<<<< HEAD
-var ErrActiveServerLock = errors.New("database locked by another sql-server; either clone the database to run a second server, or delete the '.dolt/sql-server.lock' if no other sql-servers are active")
-=======
 var ErrActiveServerLock = errors.NewKind("database locked by another sql-server; either clone the database to run a second server, or delete the '%s' if no other sql-servers are active")
->>>>>>> 8bf6dce1
 
 // EnvNameAndPath is a simple tuple of the name of an environment and the path to where it is on disk
 type EnvNameAndPath struct {
@@ -148,11 +143,7 @@
 func (mrEnv *MultiRepoEnv) IsLocked() (bool, string) {
 	for _, e := range mrEnv.envs {
 		if e.env.IsLocked() {
-<<<<<<< HEAD
-			return true, e.env.lockFile()
-=======
 			return true, e.env.LockFile()
->>>>>>> 8bf6dce1
 		}
 	}
 	return false, ""
@@ -162,11 +153,7 @@
 // child envs will be returned with their initial lock state.
 func (mrEnv *MultiRepoEnv) Lock() error {
 	if ok, f := mrEnv.IsLocked(); ok {
-<<<<<<< HEAD
-		return fmt.Errorf("%w: '%s'", ErrActiveServerLock, f)
-=======
 		return ErrActiveServerLock.New(f)
->>>>>>> 8bf6dce1
 	}
 
 	var err error
