// Copyright 2021 Dolthub, Inc.
//
// Licensed under the Apache License, Version 2.0 (the "License");
// you may not use this file except in compliance with the License.
// You may obtain a copy of the License at
//
//     http://www.apache.org/licenses/LICENSE-2.0
//
// Unless required by applicable law or agreed to in writing, software
// distributed under the License is distributed on an "AS IS" BASIS,
// WITHOUT WARRANTIES OR CONDITIONS OF ANY KIND, either express or implied.
// See the License for the specific language governing permissions and
// limitations under the License.

package mvdata

import (
	"context"
	"fmt"

	sqle "github.com/dolthub/go-mysql-server"
	"github.com/dolthub/go-mysql-server/sql"

	"github.com/dolthub/dolt/go/cmd/dolt/commands/engine"
	"github.com/dolthub/dolt/go/libraries/doltcore/doltdb"
	"github.com/dolthub/dolt/go/libraries/doltcore/env"
	"github.com/dolthub/dolt/go/libraries/doltcore/row"
	"github.com/dolthub/dolt/go/libraries/doltcore/schema"
	dsqle "github.com/dolthub/dolt/go/libraries/doltcore/sqle"
	"github.com/dolthub/dolt/go/libraries/doltcore/sqle/sqlutil"
)

type sqlEngineTableReader struct {
	se     *engine.SqlEngine
	sqlCtx *sql.Context

	sch  schema.Schema
	iter sql.RowIter
}

func NewSqlEngineReader(ctx context.Context, dEnv *env.DoltEnv, tableName string) (*sqlEngineTableReader, error) {
<<<<<<< HEAD
	mrEnv, err := env.MultiEnvForDirectory(context.Background(), dEnv.FS, dEnv)
=======
	mrEnv, err := env.MultiEnvForDirectory(ctx, dEnv.Config.WriteableConfig(), dEnv.FS, dEnv.Version, dEnv.IgnoreLockFile, dEnv)
>>>>>>> 4031af1a
	if err != nil {
		return nil, err
	}

	// Choose the first DB as the current one. This will be the DB in the working dir if there was one there
	var dbName string
	mrEnv.Iter(func(name string, _ *env.DoltEnv) (stop bool, err error) {
		dbName = name
		return true, nil
	})

	config := &engine.SqlEngineConfig{
		InitialDb:    dbName,
		IsReadOnly:   false,
		PrivFilePath: "",
		ServerUser:   "root",
		ServerPass:   "",
		Autocommit:   true,
	}
	se, err := engine.NewSqlEngine(
		ctx,
		mrEnv,
		engine.FormatCsv,
		config,
	)
	if err != nil {
		return nil, err
	}

	sqlCtx, err := se.NewContext(ctx)
	if err != nil {
		return nil, err
	}

	// Add root client
	sqlCtx.Session.SetClient(sql.Client{User: "root", Address: "%", Capabilities: 0})

	sch, iter, err := se.Query(sqlCtx, fmt.Sprintf("SELECT * FROM `%s`", tableName))
	if err != nil {
		return nil, err
	}

	root, err := dEnv.WorkingRoot(ctx)
	if err != nil {
		return nil, err
	}

	doltSchema, err := sqlutil.ToDoltSchema(ctx, root, tableName, sql.NewPrimaryKeySchema(sch), nil)
	if err != nil {
		return nil, err
	}

	return &sqlEngineTableReader{
		se:     se,
		sqlCtx: sqlCtx,

		sch:  doltSchema,
		iter: iter,
	}, nil
}

// Used by Dolthub API
func NewSqlEngineTableReaderWithEngine(sqlCtx *sql.Context, se *sqle.Engine, db dsqle.Database, root *doltdb.RootValue, tableName string) (*sqlEngineTableReader, error) {
	sch, iter, err := se.Query(sqlCtx, fmt.Sprintf("SELECT * FROM `%s`", tableName))
	if err != nil {
		return nil, err
	}

	doltSchema, err := sqlutil.ToDoltSchema(sqlCtx, root, tableName, sql.NewPrimaryKeySchema(sch), nil)
	if err != nil {
		return nil, err
	}

	return &sqlEngineTableReader{
		se:     engine.NewRebasedSqlEngine(se, map[string]dsqle.SqlDatabase{db.Name(): db}),
		sqlCtx: sqlCtx,

		sch:  doltSchema,
		iter: iter,
	}, nil
}

func (s *sqlEngineTableReader) GetSchema() schema.Schema {
	return s.sch
}

func (s *sqlEngineTableReader) ReadRow(ctx context.Context) (row.Row, error) {
	panic("deprecated")
}

func (s *sqlEngineTableReader) ReadSqlRow(ctx context.Context) (sql.Row, error) {
	next, err := s.iter.Next(s.sqlCtx)
	if err != nil {
		return nil, err
	}

	return next, nil
}

func (s *sqlEngineTableReader) Close(ctx context.Context) error {
	return s.iter.Close(s.sqlCtx)
}<|MERGE_RESOLUTION|>--- conflicted
+++ resolved
@@ -39,11 +39,7 @@
 }
 
 func NewSqlEngineReader(ctx context.Context, dEnv *env.DoltEnv, tableName string) (*sqlEngineTableReader, error) {
-<<<<<<< HEAD
-	mrEnv, err := env.MultiEnvForDirectory(context.Background(), dEnv.FS, dEnv)
-=======
 	mrEnv, err := env.MultiEnvForDirectory(ctx, dEnv.Config.WriteableConfig(), dEnv.FS, dEnv.Version, dEnv.IgnoreLockFile, dEnv)
->>>>>>> 4031af1a
 	if err != nil {
 		return nil, err
 	}
